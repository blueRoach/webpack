/*
	MIT License http://www.opensource.org/licenses/mit-license.php
	Author Tobias Koppers @sokra
*/
"use strict";

const Module = require("../Module");
const Template = require("../Template");
const Parser = require("../Parser");
const acorn = require("acorn");
const eslintScope = require("eslint-scope");
const ReplaceSource = require("webpack-sources").ReplaceSource;
const ConcatSource = require("webpack-sources").ConcatSource;
const HarmonyImportDependency = require("../dependencies/HarmonyImportDependency");
const HarmonyImportSideEffectDependency = require("../dependencies/HarmonyImportSideEffectDependency");
const HarmonyImportSpecifierDependency = require("../dependencies/HarmonyImportSpecifierDependency");
const HarmonyExportSpecifierDependency = require("../dependencies/HarmonyExportSpecifierDependency");
const HarmonyExportExpressionDependency = require("../dependencies/HarmonyExportExpressionDependency");
const HarmonyExportImportedSpecifierDependency = require("../dependencies/HarmonyExportImportedSpecifierDependency");
const HarmonyCompatibilityDependency = require("../dependencies/HarmonyCompatibilityDependency");
const createHash = require("../util/createHash");

const ensureNsObjSource = (info, moduleToInfoMap, requestShortener, strictHarmonyModule) => {
	if(!info.hasNamespaceObject) {
		info.hasNamespaceObject = true;
		const name = info.exportMap.get(true);
		const nsObj = [`var ${name} = {};`];
		for(const exportName of info.module.providedExports) {
			const finalName = getFinalName(info, exportName, moduleToInfoMap, requestShortener, false, strictHarmonyModule);
			nsObj.push(`__webpack_require__.d(${name}, ${JSON.stringify(exportName)}, function() { return ${finalName}; });`);
		}
		info.namespaceObjectSource = nsObj.join("\n") + "\n";
	}
};

const getExternalImport = (importedModule, info, exportName, asCall, strictHarmonyModule) => {
	if(exportName === true) {
		if(info.interop && strictHarmonyModule) {
			return `Object(/* fake namespace object for non-esm import */{ "default": ${info.name} })`;
		}
		return info.name;
	}
	const used = importedModule.isUsed(exportName);
	if(!used) return "/* unused reexport */undefined";
	if(info.interop && strictHarmonyModule) {
		if(exportName === "default") {
			return info.name;
		} else {
			return "/* non-default import from non-esm module */undefined";
		}
	}
	if(info.interop && exportName === "default") {
		return asCall ? `${info.interopName}()` : `${info.interopName}.a`;
	}
	const comment = used !== exportName ? ` ${Template.toNormalComment(exportName)}` : "";
	const reference = `${info.name}[${JSON.stringify(used)}${comment}]`;
	if(asCall)
		return `Object(${reference})`;
	return reference;
};

const getFinalName = (info, exportName, moduleToInfoMap, requestShortener, asCall, strictHarmonyModule) => {
	switch(info.type) {
		case "concatenated":
			{
				const directExport = info.exportMap.get(exportName);
				if(directExport) {
					if(exportName === true)
						ensureNsObjSource(info, moduleToInfoMap, requestShortener, strictHarmonyModule);
					const name = info.internalNames.get(directExport);
					if(!name)
						throw new Error(`The export "${directExport}" in "${info.module.readableIdentifier(requestShortener)}" has no internal name`);
					return name;
				}
				const reexport = info.reexportMap.get(exportName);
				if(reexport) {
					const refInfo = moduleToInfoMap.get(reexport.module);
					if(refInfo) {
						// module is in the concatenation
						return getFinalName(refInfo, reexport.exportName, moduleToInfoMap, requestShortener, asCall, strictHarmonyModule);
					}
				}
				const problem = `Cannot get final name for export "${exportName}" in "${info.module.readableIdentifier(requestShortener)}"` +
					` (known exports: ${Array.from(info.exportMap.keys()).filter(name => name !== true).join(" ")}, ` +
					`known reexports: ${Array.from(info.reexportMap.keys()).join(" ")})`;
				return `${Template.toNormalComment(problem)} undefined`;
			}
		case "external":
			{
				const importedModule = info.module;
				return getExternalImport(importedModule, info, exportName, asCall, strictHarmonyModule);
			}
	}
};

const getSymbolsFromScope = (s, untilScope) => {
	const allUsedNames = new Set();
	let scope = s;
	while(scope) {
		if(untilScope === scope) break;
		scope.variables.forEach(variable => allUsedNames.add(variable.name));
		scope = scope.upper;
	}
	return allUsedNames;
};

const getAllReferences = variable => {
	let set = variable.references;
	// Look for inner scope variables too (like in class Foo { t() { Foo } })
	const identifiers = new Set(variable.identifiers);
	for(const scope of variable.scope.childScopes) {
		for(const innerVar of scope.variables) {
			if(innerVar.identifiers.some(id => identifiers.has(id))) {
				set = set.concat(innerVar.references);
				break;
			}
		}
	}
	return set;
};

const reduceSet = (a, b) => {
	for(const item of b)
		a.add(item);
	return a;
};

const getPathInAst = (ast, node) => {
	if(ast === node) {
		return [];
	}

	const nr = node.range;

	const enterNode = n => {
		const r = n.range;
		if(r) {
			if(r[0] <= nr[0] && r[1] >= nr[1]) {
				const path = getPathInAst(n, node);
				if(path) {
					path.push(n);
					return path;
				}
			}
		}
		return undefined;
	};

	var i;
	if(Array.isArray(ast)) {
		for(i = 0; i < ast.length; i++) {
			const enterResult = enterNode(ast[i]);
			if(typeof enterResult !== "undefined")
				return enterResult;
		}
	} else if(ast && typeof ast === "object") {
		const keys = Object.keys(ast);
		for(i = 0; i < keys.length; i++) {
			const value = ast[keys[i]];
			if(Array.isArray(value)) {
				const pathResult = getPathInAst(value, node);
				if(typeof pathResult !== "undefined")
					return pathResult;
			} else if(value && typeof value === "object") {
				const enterResult = enterNode(value);
				if(typeof enterResult !== "undefined")
					return enterResult;
			}
		}
	}
};

class ConcatenatedModule extends Module {
	constructor(rootModule, modules) {
		super("javascript/esm");
		super.setChunks(rootModule._chunks);

		// Info from Factory
		this.rootModule = rootModule;

		// Info from Compilation
		this.index = rootModule.index;
		this.index2 = rootModule.index2;
		this.depth = rootModule.depth;

		// Info from Optimization
		this.used = rootModule.used;
		this.usedExports = rootModule.usedExports;
		this.providedExports = rootModule.providedExports;
		this.optimizationBailout = rootModule.optimizationBailout;

		// Info from Build
		this.built = modules.some(m => m.built);
		this.cacheable = modules.every(m => m.cacheable);
		this.meta = rootModule.meta;
		this.moduleArgument = rootModule.moduleArgument;
		this.exportsArgument = rootModule.exportsArgument;
		this.strict = true;

		// Caching
		this._numberOfConcatenatedModules = modules.length;

		// Graph
		const modulesSet = new Set(modules);
		this.reasons = rootModule.reasons.filter(reason => !(reason.dependency instanceof HarmonyImportDependency) || !modulesSet.has(reason.module));

		this.dependencies = [];
		this.fileDependencies = new Set();
		this.contextDependencies = new Set();
		this.warnings = [];
		this.errors = [];
		this.assets = undefined;
		this._orderedConcatenationList = this._createOrderedConcatenationList(rootModule, modulesSet);
		for(const info of this._orderedConcatenationList) {
			if(info.type === "concatenated") {
				const m = info.module;

				// populate dependencies
				m.dependencies.filter(dep => !(dep instanceof HarmonyImportDependency) || !modulesSet.has(dep.module))
					.forEach(d => this.dependencies.push(d));
				// populate file dependencies
				if(m.fileDependencies) m.fileDependencies.forEach(file => this.fileDependencies.add(file));
				// populate context dependencies
				if(m.contextDependencies) m.contextDependencies.forEach(context => this.contextDependencies.add(context));
				// populate warnings
				m.warnings.forEach(warning => this.warnings.push(warning));
				// populate errors
				m.errors.forEach(error => this.errors.push(error));

				if(m.assets) {
					if(this.assets === undefined)
						this.assets = Object.create(null);
					Object.assign(this.assets, m.assets);
				}
			}
		}
		this._identifier = this._createIdentifier();
	}

	get modules() {
		return this._orderedConcatenationList
			.filter(info => info.type === "concatenated")
			.map(info => info.module);
	}

	identifier() {
		return this._identifier;
	}

	readableIdentifier(requestShortener) {
		return this.rootModule.readableIdentifier(requestShortener) + ` + ${this._numberOfConcatenatedModules - 1} modules`;
	}

	libIdent(options) {
		return this.rootModule.libIdent(options);
	}

	nameForCondition() {
		return this.rootModule.nameForCondition();
	}

	build(options, compilation, resolver, fs, callback) {
		throw new Error("Cannot build this module. It should be already built.");
	}

	size() {
		// Guess size from embedded modules
		return this._orderedConcatenationList.reduce((sum, info) => {
			switch(info.type) {
				case "concatenated":
					return sum + info.module.size();
				case "external":
					return sum + 5;
			}
			return sum;
		}, 0);
	}

	_createOrderedConcatenationList(rootModule, modulesSet) {
		const list = [];
		const set = new Set();

		const getConcatenatedImports = module => {
			return module.dependencies
				.filter(dep => dep instanceof HarmonyImportDependency)
				.sort((a, b) => a.sourceOrder - b.sourceOrder)
				.map(dep => () => {
					const ref = dep.getReference();
					return ref && ref.module;
				});
		};

		const enterModule = getModule => {
			const module = getModule();
			if(!module) return;
			if(set.has(module)) return;
			set.add(module);
			if(modulesSet.has(module)) {
				const imports = getConcatenatedImports(module);
				imports.forEach(enterModule);
				list.push({
					type: "concatenated",
					module
				});
			} else {
				list.push({
					type: "external",
					get module() {
						// We need to use a getter here, because the module in the dependency
						// could be replaced by some other process (i. e. also replaced with a
						// concatenated module)
						return getModule();
					}
				});
			}
		};

		enterModule(() => rootModule);

		return list;
	}

	_createIdentifier() {
		let orderedConcatenationListIdentifiers = "";
		for(let i = 0; i < this._orderedConcatenationList.length; i++) {
			if(this._orderedConcatenationList[i].type === "concatenated") {
				orderedConcatenationListIdentifiers += this._orderedConcatenationList[i].module.identifier();
				orderedConcatenationListIdentifiers += " ";
			}
<<<<<<< HEAD
		}).filter(Boolean).join(" ");
		const hash = createHash("md5");
=======
		}
		const hash = crypto.createHash("md5");
>>>>>>> 2525466d
		hash.update(orderedConcatenationListIdentifiers);
		return this.rootModule.identifier() + " " + hash.digest("hex");
	}

	source(dependencyTemplates, outputOptions, requestShortener) {
		// Metainfo for each module
		const modulesWithInfo = this._orderedConcatenationList.map((info, idx) => {
			switch(info.type) {
				case "concatenated":
					{
						const exportMap = new Map();
						const reexportMap = new Map();
						info.module.dependencies.forEach(dep => {
							if(dep instanceof HarmonyExportSpecifierDependency) {
								if(!exportMap.has(dep.name))
									exportMap.set(dep.name, dep.id);
							} else if(dep instanceof HarmonyExportExpressionDependency) {
								if(!exportMap.has("default"))
									exportMap.set("default", "__WEBPACK_MODULE_DEFAULT_EXPORT__");
							} else if(dep instanceof HarmonyExportImportedSpecifierDependency) {
								const exportName = dep.name;
								const importName = dep.id;
								const importedModule = dep.module;
								if(exportName && importName) {
									if(!reexportMap.has(exportName)) {
										reexportMap.set(exportName, {
											module: importedModule,
											exportName: importName,
											dependency: dep
										});
									}
								} else if(exportName) {
									if(!reexportMap.has(exportName)) {
										reexportMap.set(exportName, {
											module: importedModule,
											exportName: true,
											dependency: dep
										});
									}
								} else if(importedModule) {
									importedModule.providedExports.forEach(name => {
										if(dep.activeExports.has(name) || name === "default")
											return;
										if(!reexportMap.has(name)) {
											reexportMap.set(name, {
												module: importedModule,
												exportName: name,
												dependency: dep
											});
										}
									});
								}
							}
						});
						return {
							type: "concatenated",
							module: info.module,
							index: idx,
							ast: undefined,
							internalSource: undefined,
							source: undefined,
							globalScope: undefined,
							moduleScope: undefined,
							internalNames: new Map(),
							exportMap: exportMap,
							reexportMap: reexportMap,
							hasNamespaceObject: false,
							namespaceObjectSource: null
						};
					}
				case "external":
					return {
						type: "external",
						module: info.module,
						index: idx,
						name: undefined,
						interopName: undefined,
						interop: undefined
					};
				default:
					throw new Error(`Unsupported concatenation entry type ${info.type}`);
			}
		});

		// Create mapping from module to info
		const moduleToInfoMap = new Map();
		modulesWithInfo.forEach(m => moduleToInfoMap.set(m.module, m));

		// Configure template decorators for dependencies
		const innerDependencyTemplates = new Map(dependencyTemplates);

		innerDependencyTemplates.set(HarmonyImportSpecifierDependency, new HarmonyImportSpecifierDependencyConcatenatedTemplate(
			dependencyTemplates.get(HarmonyImportSpecifierDependency),
			moduleToInfoMap
		));
		innerDependencyTemplates.set(HarmonyImportSideEffectDependency, new HarmonyImportSideEffectDependencyConcatenatedTemplate(
			dependencyTemplates.get(HarmonyImportSideEffectDependency),
			moduleToInfoMap
		));
		innerDependencyTemplates.set(HarmonyExportSpecifierDependency, new HarmonyExportSpecifierDependencyConcatenatedTemplate(
			dependencyTemplates.get(HarmonyExportSpecifierDependency),
			this.rootModule
		));
		innerDependencyTemplates.set(HarmonyExportExpressionDependency, new HarmonyExportExpressionDependencyConcatenatedTemplate(
			dependencyTemplates.get(HarmonyExportExpressionDependency),
			this.rootModule,
			moduleToInfoMap
		));
		innerDependencyTemplates.set(HarmonyExportImportedSpecifierDependency, new HarmonyExportImportedSpecifierDependencyConcatenatedTemplate(
			dependencyTemplates.get(HarmonyExportImportedSpecifierDependency),
			this.rootModule,
			moduleToInfoMap
		));
		innerDependencyTemplates.set(HarmonyCompatibilityDependency, new HarmonyCompatibilityDependencyConcatenatedTemplate(
			dependencyTemplates.get(HarmonyCompatibilityDependency),
			this.rootModule,
			moduleToInfoMap
		));
		innerDependencyTemplates.set("hash", innerDependencyTemplates.get("hash") + this.rootModule.identifier());

		// Generate source code and analyse scopes
		// Prepare a ReplaceSource for the final source
		modulesWithInfo.forEach(info => {
			if(info.type === "concatenated") {
				const m = info.module;
				const source = m.source(innerDependencyTemplates, outputOptions, requestShortener);
				const code = source.source();
				let ast;
				try {
					ast = acorn.parse(code, {
						ranges: true,
						locations: true,
						ecmaVersion: Parser.ECMA_VERSION,
						sourceType: "module"
					});
				} catch(err) {
					if(err.loc && typeof err.loc === "object" && typeof err.loc.line === "number") {
						const lineNumber = err.loc.line;
						const lines = code.split("\n");
						err.message += "\n| " + lines.slice(Math.max(0, lineNumber - 3), lineNumber + 2).join("\n| ");
					}
					throw err;
				}
				const scopeManager = eslintScope.analyze(ast, {
					ecmaVersion: 6,
					sourceType: "module",
					optimistic: true,
					ignoreEval: true,
					impliedStrict: true
				});
				const globalScope = scopeManager.acquire(ast);
				const moduleScope = globalScope.childScopes[0];
				const resultSource = new ReplaceSource(source);
				info.ast = ast;
				info.internalSource = source;
				info.source = resultSource;
				info.globalScope = globalScope;
				info.moduleScope = moduleScope;
			}
		});

		// List of all used names to avoid conflicts
		const allUsedNames = new Set([
			"__WEBPACK_MODULE_DEFAULT_EXPORT__", // avoid using this internal name

			"abstract", "arguments", "async", "await", "boolean", "break", "byte", "case", "catch", "char", "class",
			"const", "continue", "debugger", "default", "delete", "do", "double", "else", "enum", "eval",
			"export", "extends", "false", "final", "finally", "float", "for", "function", "goto", "if",
			"implements", "import", "in", "instanceof", "int", "interface", "let", "long", "native", "new",
			"null", "package", "private", "protected", "public", "return", "short", "static", "super",
			"switch", "synchronized", "this", "throw", "throws", "transient", "true", "try", "typeof",
			"var", "void", "volatile", "while", "with", "yield",

			"module", "__dirname", "__filename", "exports",

			"Array", "Date", "eval", "function", "hasOwnProperty", "Infinity", "isFinite", "isNaN",
			"isPrototypeOf", "length", "Math", "NaN", "name", "Number", "Object", "prototype", "String",
			"toString", "undefined", "valueOf",

			"alert", "all", "anchor", "anchors", "area", "assign", "blur", "button", "checkbox",
			"clearInterval", "clearTimeout", "clientInformation", "close", "closed", "confirm", "constructor",
			"crypto", "decodeURI", "decodeURIComponent", "defaultStatus", "document", "element", "elements",
			"embed", "embeds", "encodeURI", "encodeURIComponent", "escape", "event", "fileUpload", "focus",
			"form", "forms", "frame", "innerHeight", "innerWidth", "layer", "layers", "link", "location",
			"mimeTypes", "navigate", "navigator", "frames", "frameRate", "hidden", "history", "image",
			"images", "offscreenBuffering", "open", "opener", "option", "outerHeight", "outerWidth",
			"packages", "pageXOffset", "pageYOffset", "parent", "parseFloat", "parseInt", "password", "pkcs11",
			"plugin", "prompt", "propertyIsEnum", "radio", "reset", "screenX", "screenY", "scroll", "secure",
			"select", "self", "setInterval", "setTimeout", "status", "submit", "taint", "text", "textarea",
			"top", "unescape", "untaint", "window",

			"onblur", "onclick", "onerror", "onfocus", "onkeydown", "onkeypress", "onkeyup", "onmouseover",
			"onload", "onmouseup", "onmousedown", "onsubmit"
		]);

		// get all global names
		modulesWithInfo.forEach(info => {
			if(info.globalScope) {
				info.globalScope.through.forEach(reference => {
					const name = reference.identifier.name;
					if(/^__WEBPACK_MODULE_REFERENCE__\d+_([\da-f]+|ns)(_call)?(_strict)?__$/.test(name)) {
						for(const s of getSymbolsFromScope(reference.from, info.moduleScope)) {
							allUsedNames.add(s);
						}
					} else {
						allUsedNames.add(name);
					}
				});
			}
		});

		// generate names for symbols
		modulesWithInfo.forEach(info => {
			switch(info.type) {
				case "concatenated":
					{
						const namespaceObjectName = this.findNewName("namespaceObject", allUsedNames, null, info.module.readableIdentifier(requestShortener));
						allUsedNames.add(namespaceObjectName);
						info.internalNames.set(namespaceObjectName, namespaceObjectName);
						info.exportMap.set(true, namespaceObjectName);
						info.moduleScope.variables.forEach(variable => {
							const name = variable.name;
							if(allUsedNames.has(name)) {
								const references = getAllReferences(variable);
								const symbolsInReferences = references.map(ref => getSymbolsFromScope(ref.from, info.moduleScope)).reduce(reduceSet, new Set());
								const newName = this.findNewName(name, allUsedNames, symbolsInReferences, info.module.readableIdentifier(requestShortener));
								allUsedNames.add(newName);
								info.internalNames.set(name, newName);
								const source = info.source;
								const allIdentifiers = new Set(references.map(r => r.identifier).concat(variable.identifiers));
								for(const identifier of allIdentifiers) {
									const r = identifier.range;
									const path = getPathInAst(info.ast, identifier);
									if(path && path.length > 1 && path[1].type === "Property" && path[1].shorthand) {
										source.insert(r[1], `: ${newName}`);
									} else {
										source.replace(r[0], r[1] - 1, newName);
									}
								}
							} else {
								allUsedNames.add(name);
								info.internalNames.set(name, name);
							}
						});
						break;
					}
				case "external":
					{
						info.interop = info.module.meta && !info.module.meta.harmonyModule;
						const externalName = this.findNewName("", allUsedNames, null, info.module.readableIdentifier(requestShortener));
						allUsedNames.add(externalName);
						info.name = externalName;
						if(info.interop) {
							const externalNameInterop = this.findNewName("default", allUsedNames, null, info.module.readableIdentifier(requestShortener));
							allUsedNames.add(externalNameInterop);
							info.interopName = externalNameInterop;
						}
						break;
					}
			}
		});

		// Find and replace referenced to modules
		modulesWithInfo.forEach(info => {
			if(info.type === "concatenated") {
				info.globalScope.through.forEach(reference => {
					const name = reference.identifier.name;
					const match = /^__WEBPACK_MODULE_REFERENCE__(\d+)_([\da-f]+|ns)(_call)?(_strict)?__$/.exec(name);
					if(match) {
						const referencedModule = modulesWithInfo[+match[1]];
						let exportName;
						if(match[2] === "ns") {
							exportName = true;
						} else {
							const exportData = match[2];
							exportName = new Buffer(exportData, "hex").toString("utf-8"); // eslint-disable-line node/no-deprecated-api
						}
						const asCall = !!match[3];
						const strictHarmonyModule = !!match[4];
						const finalName = getFinalName(referencedModule, exportName, moduleToInfoMap, requestShortener, asCall, strictHarmonyModule);
						const r = reference.identifier.range;
						const source = info.source;
						source.replace(r[0], r[1] - 1, finalName);
					}
				});
			}
		});

		const result = new ConcatSource();

		// add harmony compatibility flag (must be first because of possible circular dependencies)
		const usedExports = this.rootModule.usedExports;
		if(usedExports === true) {
			result.add(`Object.defineProperty(${this.exportsArgument}, "__esModule", { value: true });\n`);
		}

		// define required namespace objects (must be before evaluation modules)
		modulesWithInfo.forEach(info => {
			if(info.namespaceObjectSource) {
				result.add(info.namespaceObjectSource);
			}
		});

		// evaluate modules in order
		modulesWithInfo.forEach(info => {
			switch(info.type) {
				case "concatenated":
					result.add(`\n// CONCATENATED MODULE: ${info.module.readableIdentifier(requestShortener)}\n`);
					result.add(info.source);
					break;
				case "external":
					result.add(`\n// EXTERNAL MODULE: ${info.module.readableIdentifier(requestShortener)}\n`);
					result.add(`var ${info.name} = __webpack_require__(${JSON.stringify(info.module.id)});\n`);
					if(info.interop) {
						result.add(`var ${info.interopName} = /*#__PURE__*/__webpack_require__.n(${info.name});\n`);
					}
					break;
				default:
					throw new Error(`Unsupported concatenation entry type ${info.type}`);
			}
		});

		return result;
	}

	findNewName(oldName, usedNamed1, usedNamed2, extraInfo) {
		let name = oldName;

		if(name === "__WEBPACK_MODULE_DEFAULT_EXPORT__")
			name = "";

		// Remove uncool stuff
		extraInfo = extraInfo.replace(/\.+\/|(\/index)?\.([a-zA-Z0-9]{1,4})($|\s|\?)|\s*\+\s*\d+\s*modules/g, "");

		const splittedInfo = extraInfo.split("/");
		while(splittedInfo.length) {
			name = splittedInfo.pop() + (name ? "_" + name : "");
			const nameIdent = Template.toIdentifier(name);
			if(!usedNamed1.has(nameIdent) && (!usedNamed2 || !usedNamed2.has(nameIdent))) return nameIdent;
		}

		let i = 0;
		let nameWithNumber = Template.toIdentifier(`${name}_${i}`);
		while(usedNamed1.has(nameWithNumber) || (usedNamed2 && usedNamed2.has(nameWithNumber))) {
			i++;
			nameWithNumber = Template.toIdentifier(`${name}_${i}`);
		}
		return nameWithNumber;
	}

	updateHash(hash) {
		for(const info of this._orderedConcatenationList) {
			switch(info.type) {
				case "concatenated":
					info.module.updateHash(hash);
					break;
				case "external":
					hash.update(`${info.module.id}`);
					break;
			}
		}
		super.updateHash(hash);
	}

}

class HarmonyImportSpecifierDependencyConcatenatedTemplate {
	constructor(originalTemplate, modulesMap) {
		this.originalTemplate = originalTemplate;
		this.modulesMap = modulesMap;
	}

	getHarmonyInitOrder(dep) {
		const module = dep.module;
		const info = this.modulesMap.get(module);
		if(!info) {
			return this.originalTemplate.getHarmonyInitOrder(dep);
		}
		return NaN;
	}

	harmonyInit(dep, source, outputOptions, requestShortener, dependencyTemplates) {
		const module = dep.module;
		const info = this.modulesMap.get(module);
		if(!info) {
			this.originalTemplate.harmonyInit(dep, source, outputOptions, requestShortener, dependencyTemplates);
			return;
		}
	}

	apply(dep, source, outputOptions, requestShortener, dependencyTemplates) {
		const module = dep.module;
		const info = this.modulesMap.get(module);
		if(!info) {
			this.originalTemplate.apply(dep, source, outputOptions, requestShortener, dependencyTemplates);
			return;
		}
		let content;
		const callFlag = dep.call ? "_call" : "";
		const strictFlag = dep.originModule.meta.strictHarmonyModule ? "_strict" : "";
		if(dep.id === null) {
			content = `__WEBPACK_MODULE_REFERENCE__${info.index}_ns${strictFlag}__`;
		} else if(dep.namespaceObjectAsContext) {
			content = `__WEBPACK_MODULE_REFERENCE__${info.index}_ns${strictFlag}__[${JSON.stringify(dep.id)}]`;
		} else {
			const exportData = new Buffer(dep.id, "utf-8").toString("hex"); // eslint-disable-line node/no-deprecated-api
			content = `__WEBPACK_MODULE_REFERENCE__${info.index}_${exportData}${callFlag}${strictFlag}__`;
		}
		if(dep.shorthand) {
			content = dep.name + ": " + content;
		}
		source.replace(dep.range[0], dep.range[1] - 1, content);
	}
}

class HarmonyImportSideEffectDependencyConcatenatedTemplate {
	constructor(originalTemplate, modulesMap) {
		this.originalTemplate = originalTemplate;
		this.modulesMap = modulesMap;
	}

	getHarmonyInitOrder(dep) {
		const module = dep.module;
		const info = this.modulesMap.get(module);
		if(!info) {
			return this.originalTemplate.getHarmonyInitOrder(dep);
		}
		return NaN;
	}

	harmonyInit(dep, source, outputOptions, requestShortener, dependencyTemplates) {
		const module = dep.module;
		const info = this.modulesMap.get(module);
		if(!info) {
			this.originalTemplate.harmonyInit(dep, source, outputOptions, requestShortener, dependencyTemplates);
			return;
		}
	}

	apply(dep, source, outputOptions, requestShortener, dependencyTemplates) {
		const module = dep.module;
		const info = this.modulesMap.get(module);
		if(!info) {
			this.originalTemplate.apply(dep, source, outputOptions, requestShortener, dependencyTemplates);
			return;
		}
	}
}

class HarmonyExportSpecifierDependencyConcatenatedTemplate {
	constructor(originalTemplate, rootModule) {
		this.originalTemplate = originalTemplate;
		this.rootModule = rootModule;
	}

	getHarmonyInitOrder(dep) {
		if(dep.originModule === this.rootModule) {
			return this.originalTemplate.getHarmonyInitOrder(dep);
		}
		return NaN;
	}

	harmonyInit(dep, source, outputOptions, requestShortener, dependencyTemplates) {
		if(dep.originModule === this.rootModule) {
			this.originalTemplate.harmonyInit(dep, source, outputOptions, requestShortener, dependencyTemplates);
			return;
		}
	}

	apply(dep, source, outputOptions, requestShortener, dependencyTemplates) {
		if(dep.originModule === this.rootModule) {
			this.originalTemplate.apply(dep, source, outputOptions, requestShortener, dependencyTemplates);
		}
	}
}

class HarmonyExportExpressionDependencyConcatenatedTemplate {
	constructor(originalTemplate, rootModule) {
		this.originalTemplate = originalTemplate;
		this.rootModule = rootModule;
	}

	apply(dep, source, outputOptions, requestShortener, dependencyTemplates) {
		let content = "/* harmony default export */ var __WEBPACK_MODULE_DEFAULT_EXPORT__ = ";
		if(dep.originModule === this.rootModule) {
			const used = dep.originModule.isUsed("default");
			const exportsName = dep.originModule.exportsArgument;
			if(used) content += `${exportsName}[${JSON.stringify(used)}] = `;
		}

		if(dep.range) {
			source.replace(dep.rangeStatement[0], dep.range[0] - 1, content + "(");
			source.replace(dep.range[1], dep.rangeStatement[1] - 1, ");");
			return;
		}

		source.replace(dep.rangeStatement[0], dep.rangeStatement[1] - 1, content);
	}
}

class HarmonyExportImportedSpecifierDependencyConcatenatedTemplate {
	constructor(originalTemplate, rootModule, modulesMap) {
		this.originalTemplate = originalTemplate;
		this.rootModule = rootModule;
		this.modulesMap = modulesMap;
	}

	getExports(dep) {
		const importModule = dep.module;
		if(dep.id) {
			// export { named } from "module"
			return [{
				name: dep.name,
				id: dep.id,
				module: importModule
			}];
		}
		if(dep.name) {
			// export * as abc from "module"
			return [{
				name: dep.name,
				id: true,
				module: importModule
			}];
		}
		// export * from "module"
		return importModule.providedExports.filter(exp => exp !== "default" && !dep.activeExports.has(exp)).map(exp => {
			return {
				name: exp,
				id: exp,
				module: importModule
			};
		});
	}

	getHarmonyInitOrder(dep) {
		const module = dep.module;
		const info = this.modulesMap.get(module);
		if(!info) {
			return this.originalTemplate.getHarmonyInitOrder(dep);
		}
		return NaN;
	}

	harmonyInit(dep, source, outputOptions, requestShortener, dependencyTemplates) {
		const module = dep.module;
		const info = this.modulesMap.get(module);
		if(!info) {
			this.originalTemplate.harmonyInit(dep, source, outputOptions, requestShortener, dependencyTemplates);
			return;
		}
	}

	apply(dep, source, outputOptions, requestShortener, dependencyTemplates) {
		if(dep.originModule === this.rootModule) {
			if(this.modulesMap.get(dep.module)) {
				const exportDefs = this.getExports(dep);
				exportDefs.forEach(def => {
					const info = this.modulesMap.get(def.module);
					const used = dep.originModule.isUsed(def.name);
					if(!used) {
						source.insert(-1, `/* unused concated harmony import ${dep.name} */\n`);
					}
					let finalName;
					const strictFlag = dep.originModule.meta.strictHarmonyModule ? "_strict" : "";
					if(def.id === true) {
						finalName = `__WEBPACK_MODULE_REFERENCE__${info.index}_ns${strictFlag}__`;
					} else {
						const exportData = new Buffer(def.id, "utf-8").toString("hex"); // eslint-disable-line node/no-deprecated-api
						finalName = `__WEBPACK_MODULE_REFERENCE__${info.index}_${exportData}${strictFlag}__`;
					}
					const exportsName = this.rootModule.exportsArgument;
					const content = `/* concated harmony reexport */__webpack_require__.d(${exportsName}, ${JSON.stringify(used)}, function() { return ${finalName}; });\n`;
					source.insert(-1, content);
				});
			} else {
				this.originalTemplate.apply(dep, source, outputOptions, requestShortener, dependencyTemplates);
			}
		}
	}
}

class HarmonyCompatibilityDependencyConcatenatedTemplate {
	constructor(originalTemplate, rootModule, modulesMap) {
		this.originalTemplate = originalTemplate;
		this.rootModule = rootModule;
		this.modulesMap = modulesMap;
	}

	apply(dep, source, outputOptions, requestShortener, dependencyTemplates) {
		// do nothing
	}
}

module.exports = ConcatenatedModule;<|MERGE_RESOLUTION|>--- conflicted
+++ resolved
@@ -327,13 +327,8 @@
 				orderedConcatenationListIdentifiers += this._orderedConcatenationList[i].module.identifier();
 				orderedConcatenationListIdentifiers += " ";
 			}
-<<<<<<< HEAD
-		}).filter(Boolean).join(" ");
+		}
 		const hash = createHash("md5");
-=======
-		}
-		const hash = crypto.createHash("md5");
->>>>>>> 2525466d
 		hash.update(orderedConcatenationListIdentifiers);
 		return this.rootModule.identifier() + " " + hash.digest("hex");
 	}
